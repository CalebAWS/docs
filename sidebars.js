--- conflicted
+++ resolved
@@ -279,7 +279,6 @@
     },
     {
       type: 'category',
-<<<<<<< HEAD
       label: 'W&B Server',
       link: {type: 'doc', id: 'guides/hosting/intro'},
       items: [
@@ -302,7 +301,7 @@
               'guides/hosting/hosting-admin/sso',
               'guides/hosting/hosting-admin/ldap',
               'guides/hosting/hosting-admin/slack-alerts',
-              'guides/hosting/hosting-admin/secure-storage-container',
+              'guides/hosting/hosting-admin/secure-storage-connector',
               'guides/hosting/hosting-admin/audit-logging',
               'guides/hosting/hosting-admin/prometheus-logging',
             ],
@@ -340,8 +339,7 @@
     },
     {
       type: 'category',
-=======
->>>>>>> 2f78eab9
+
       label: 'Integrations',
       link: {type: 'doc', id: 'guides/integrations/intro'},
       items: [
