---
description: Answers to frequently asked question about W&B Artifacts.
displayed_sidebar: default
---
import Tabs from '@theme/Tabs';
import TabItem from '@theme/TabItem';

# Artifacts FAQs

<head>
  <title>Frequently Asked Questions About Artifacts</title>
</head>

The proceeding questions are commonly asked questions about [W&B Artifacts](#questions-about-artifacts) and [W&B Artifact workflows](#questions-about-artifacts-workflows).

## Questions about Artifacts

<<<<<<< HEAD
=======
### When are artifact files deleted?

W&B stores artifact files in a way that minimizes duplication across successive artifact versions, as described above.

When deleting artifact versions, W&B checks which files are completely safe to delete. In other words, it guarantees that the file is not in use by a previous or subsequent artifact version. If it is safe to remove, the file is marked as deleted immediately and customers will no longer be charged for storage. Files marked for deletion will be removed from our storage buckets later in a batch process; if you have specific needs around file deletion please reach out to [Customer Support](mailto:support@wandb.com)

>>>>>>> 8ea7b2c9
### Who has access to my artifacts?

Artifacts inherit the access to their parent project:

* If the project is private, then only members of the project's team have access to its artifacts.
* For public projects, all users have read access to artifacts but only members of the project's team can create or modify them.
* For open projects, all users have read and write access to artifacts.

## Questions about Artifacts workflows

This section describes workflows for managing and editing Artifacts. Many of these workflows use [the W&B API](../track/public-api-guide.md), the component of [our client library](../../ref/python/README.md) which provides access to data stored with W&B.

### How do I log an artifact to an existing run?

Occasionally, you may want to mark an artifact as the output of a previously logged run. In that scenario, you can [reinitialize the old run](../runs/resuming.md) and log new artifacts to it as follows:

```python
with wandb.init(id="existing_run_id", resume="allow") as run:
    artifact = wandb.Artifact("artifact_name", "artifact_type")
    artifact.add_file("my_data/file.txt")
    run.log_artifact(artifact)
```

### How can I find the artifacts logged or consumed by a run? How can I find the runs that produced or consumed an artifact?

W&B automatically tracks the artifacts a given run has logged as well as the artifacts a given run has used and uses the information to construct an artifact graph -- a bipartite, directed, acyclic graph whose nodes are runs and artifacts, like [this one](https://wandb.ai/shawn/detectron2-11/artifacts/dataset/furniture-small-val/06d5ddd4deeb2a6ebdd5/graph) (click "Explode" to see the full graph).

You can walk this graph programmatically with [the Public API](../../ref/python/public-api/README.md), starting from either a run or an artifact.

<Tabs
  defaultValue="from_artifact"
  values={[
    {label: 'From an Artifact', value: 'from_artifact'},
    {label: 'From a Run', value: 'from_run'},
  ]}>
  <TabItem value="from_artifact">

```python
api = wandb.Api()

artifact = api.artifact("project/artifact:alias")

# Walk up the graph from an artifact:
producer_run = artifact.logged_by()
# Walk down the graph from an artifact:
consumer_runs = artifact.used_by()

# Walk down the graph from a run:
next_artifacts = consumer_runs[0].logged_artifacts()
# Walk up the graph from a run:
previous_artifacts = producer_run.used_artifacts()
```

  </TabItem>
  <TabItem value="from_run">

```python
api = wandb.Api()

run = api.run("entity/project/run_id")

# Walk down the graph from a run:
produced_artifacts = run.logged_artifacts()
# Walk up the graph from a run:
consumed_artifacts = run.used_artifacts()

# Walk up the graph from an artifact:
earlier_run = consumed_artifacts[0].logged_by()
# Walk down the graph from an artifact:
consumer_runs = produced_artifacts[0].used_by()
```

  </TabItem>
</Tabs>

### How do I best log models from runs in a sweep?

One effective pattern for logging models in a [sweep](../sweeps/intro.md) is to have a model artifact for the sweep, where the versions will correspond to different runs from the sweep. More concretely, you would have:

```python
wandb.Artifact(name="sweep_name", type="model")
```

### How do I find an artifact from the best run in a sweep?

You can use the following code to retrieve the artifacts associated with the best performing run in a sweep:

```python
api = wandb.Api()
sweep = api.sweep("entity/project/sweep_id")
runs = sorted(sweep.runs,
              key=lambda run: run.summary.get("val_acc", 0), 
              reverse=True)
best_run = runs[0]
for artifact in best_run.logged_artifacts():
  artifact_path = artifact.download()
  print(artifact_path)
```

### How do I save code?‌

Use `save_code=True` in `wandb.init` to save the main script or notebook where you’re launching the run. To save all your code to a run, version code with Artifacts. Here’s an example:

```python
code_artifact = wandb.Artifact(type="code")
code_artifact.add_file("./train.py")
wandb.log_artifact(code_artifact)
```

### Using artifacts with multiple architectures and runs?

There are many ways in which you can think of _version_ a model. Artifacts provides a you a tool to implement model versioning as you see fit. One common pattern for projects that explore multiple model architectures over a number of runs is to separate artifacts by architecture. As an example, one could do the following:

1. Create a new artifact for each different model architecture. You can use `metadata` attribute of artifacts to describe the architecture in more detail (similar to how you would use `config` for a run).
2. For each model, periodically log checkpoints with `log_artifact`. W&B will automatically build a history of those checkpoints, annotating the most recent checkpoint with the `latest` alias so you can refer to the latest checkpoint for any given model architecture using `architecture-name:latest`

## Artifact References FAQs


### How can I fetch these Version IDs and ETags in W&B?

If you've logged an artifact reference with W&B and if the versioning is enabled on your buckets then the version IDs can be seen in the S3 UI. To fetch these version IDs and ETags in W&B, you can use our [public API](../../ref/python/public-api/artifact.md) and then get the corresponding manifest entries. For example:

```python
artifact = run.use_artifact('my_table:latest')
for entry in artifact.manifest.entries.values():
    versionID = entry.extra.get("versionID")
    etag = manifest_entry.extra.get("etag")
```<|MERGE_RESOLUTION|>--- conflicted
+++ resolved
@@ -15,15 +15,6 @@
 
 ## Questions about Artifacts
 
-<<<<<<< HEAD
-=======
-### When are artifact files deleted?
-
-W&B stores artifact files in a way that minimizes duplication across successive artifact versions, as described above.
-
-When deleting artifact versions, W&B checks which files are completely safe to delete. In other words, it guarantees that the file is not in use by a previous or subsequent artifact version. If it is safe to remove, the file is marked as deleted immediately and customers will no longer be charged for storage. Files marked for deletion will be removed from our storage buckets later in a batch process; if you have specific needs around file deletion please reach out to [Customer Support](mailto:support@wandb.com)
-
->>>>>>> 8ea7b2c9
 ### Who has access to my artifacts?
 
 Artifacts inherit the access to their parent project:
