---
displayed_sidebar: default
---
import Tabs from '@theme/Tabs';
import TabItem from '@theme/TabItem';

# Link an artifact version to a registry

Programmatically or interactively link artifact versions to a registry.

:::info
When you link an artifact to a registry, this "publishes" that artifact to that registry. Any user that has access to that registry can access linked artifact versions when you link an artifact to a collection.

In other words, linking an artifact to a registry collection brings that artifact version from a private, project-level scope, to the shared organization level scope.
:::

Based on your use case, follow the instructions described in the tabs below to link an artifact version.

<Tabs
  defaultValue="python_sdk"
  values={[
    {label: 'Python SDK', value: 'python_sdk'},
    {label: 'Registry App', value: 'registry_ui'},
    {label: 'Artifact browser', value: 'artifacts_ui'},
  ]}>
  <TabItem value="python_sdk">


Use the [`link_artifact`](../../ref/python/run.md#link_artifact) method to programmatically link an artifact to a registry. When you link an artifact, specify the path where you want artifact version to link to for the `target_path` parameter. The target path takes the form of `{ORG_ENTITY_NAME}/wandb-registry-{REGISTRY_NAME}/{COLLECTION_NAME}`. Note that this path informs the registry and collection the artifact will be linked to. 

Replace values enclosed in `<>` with your own:
```python
import wandb

TEAM_ENTITY = "<team-entity>"
ORG_NAME = "<insert-org-name>"
REGISTRY_NAME = "<insert-registry-name>"  # Set to "model" to link to the model registry
COLLECTION_TYPE = "model"

with wandb.init(entity="TEAM_ENTITY", project="link-quickstart") as run:
  with open("my_model.txt", "w") as f:
    f.write("simulated model file")

  logged_artifact = run.log_artifact("./my_model.txt", "artifact-name", type=COLLECTION_TYPE)
  run.link_artifact(
    artifact=logged_artifact,
    target_path=f"{ORG_ENTITY_NAME}/wandb-registry-{REGISTRY_NAME}/Example ML Task"
  )
```

If you want to link an artifact version to the **Models** registry or the **Dataset** registry, set the artifact type to `"model"` or `"dataset"`, respectively.

  </TabItem>
  <TabItem value="registry_ui">

1. Navigate to the Registry App.
![](/images/registry/navigate_to_registry_app.png)
2. Hover your mouse next to the name of the collection you want to link an artifact version to.
3. Select the meatball menu icon (three horizontal dots) next to  **View details**.
4. From the dropdown, select **Link new version**.
5. From the sidebar that appears, select the name of a team from the **Team** dropdown.
5. From the **Project** dropdown, select the name of the project that contains your artifact. 
6. From the **Artifact** dropdown, select the name of the artifact. 
7. From the **Version** dropdown, select the artifact version you want to link to the collection.

<!-- TO DO insert gif -->

  </TabItem>
  <TabItem value="artifacts_ui">

1. Navigate to your project's artifact browser on the W&B App at: `https://wandb.ai/<entity>/<project>/artifacts`
2. Select the Artifacts icon on the left sidebar.
3. Click on the artifact version you want to link to your registry.
4. Within the **Version overview** section, click the **Link to registry** button.
5. From the modal that appears on the right of the screen, select an artifact from the **Select a register model** menu dropdown. 
6. Click **Next step**.
7. (Optional) Select an alias from the **Aliases** dropdown. 
8. Click **Link to registry**. 

<!-- Update this gif -->
<!-- ![](/images/models/manual_linking.gif) -->

  </TabItem>
</Tabs>


:::tip Linked vs source artifact versions
* Source version: the artifact version inside a team's project that is logged to a [run](../runs/intro.md).
* Linked version: the artifact version that is published to the registry. This is a pointer to the source artifact, and is the exact same artifact version, just made available in the scope of the registry.
:::

## Troubleshooting 

Below are some common things to double check if you are not able to link an artifact. 

### Logging artifacts from a personal account

Only artifacts logged within an organization's team can be linked to the organization's registry. Make sure that you log artifacts using a team entity within your organization. 

#### How to log from a team entity
1. Specify the team as the entity when you initialize a run with [`wandb.init()`](https://docs.wandb.ai/ref/python/init). If you do not specify the `entity` when you initialize a run, the run uses your default entity which may or may not be your team entity. 
  ```python 
  import wandb   

  run = wandb.init(
    entity='<team_entity>', 
    project='<project_name>'
    )
  ```
2. Log the artifact to the run:

    ```python
    run.log_artifact(artifact)
    ```
3. If an artifact is logged to the wrong entity, you will need to re-log it to an entity within your organization.


### Organization names with team name collisions

<<<<<<< HEAD
W&B appends a unique hash to the organization name to avoid naming collisions when you have an organization with a team name that exactly matches the organization name. The combination of the name and the unique hash is known as an organizational identifier or `ORG_IDENTIFIER`.

For example, if your organization name is "reviewco" and you also have a team named "reviewco", W&B appends a hash to the organization name that results in an `ORG-IDENTIFIER` named `reviewco_XYZ123456`. 

:::tip 
When linking to a registry with the Python SDK, always use the ORG_IDENTIFIER format in the target_path. In this case, the target path takes the form of `{ORG_IDENTIFIER}/wandb-registry-{REGISTRY_NAME}/{COLLECTION_NAME}`. 
=======
When you have a non-unique organization name, we append a unique hash to your organization name to avoid collisions in the artifact paths you are referencing. We refer to this unique organization name as the `ORG_ENTITY_NAME`. 

For example, if your organization name is `reviewco` and you also have a team named `reviewco`, we will append a hash to the organization name, resulting in an `ORG_ENTITY_NAME` such as `reviewco_XYZ123456`. If your organization name does not collide with an existing team or org name, no hash is appended, resulting in an `ORG_ENTITY_NAME` that matches the org name: `reviewco`.

:::tip 
When linking to a registry with the Python SDK, always use the ORG_ENTITY_NAME in the target_path. The target path takes the form of {ORG_ENTITY_NAME}/wandb-registry-{REGISTRY_NAME}/{COLLECTION_NAME}. 
>>>>>>> 55a5dd0e
:::

For example, the target path might look like `reviewco_XYZ123456/wandb-registry-model/my-collection`.



### Confirm the path of a registry

To verify the exact path for linking:
1. Check Out an Empty Collection: Create or inspect the empty state for an empty collection inside a registry.
2. Locate the code snippet for link_artifact: In the details of the collection, look for the target_path field. This field will show the ORG_ENTITY_NAME.

<!-- insert screenshot -->
<|MERGE_RESOLUTION|>--- conflicted
+++ resolved
@@ -117,21 +117,12 @@
 
 ### Organization names with team name collisions
 
-<<<<<<< HEAD
 W&B appends a unique hash to the organization name to avoid naming collisions when you have an organization with a team name that exactly matches the organization name. The combination of the name and the unique hash is known as an organizational identifier or `ORG_IDENTIFIER`.
 
 For example, if your organization name is "reviewco" and you also have a team named "reviewco", W&B appends a hash to the organization name that results in an `ORG-IDENTIFIER` named `reviewco_XYZ123456`. 
 
 :::tip 
 When linking to a registry with the Python SDK, always use the ORG_IDENTIFIER format in the target_path. In this case, the target path takes the form of `{ORG_IDENTIFIER}/wandb-registry-{REGISTRY_NAME}/{COLLECTION_NAME}`. 
-=======
-When you have a non-unique organization name, we append a unique hash to your organization name to avoid collisions in the artifact paths you are referencing. We refer to this unique organization name as the `ORG_ENTITY_NAME`. 
-
-For example, if your organization name is `reviewco` and you also have a team named `reviewco`, we will append a hash to the organization name, resulting in an `ORG_ENTITY_NAME` such as `reviewco_XYZ123456`. If your organization name does not collide with an existing team or org name, no hash is appended, resulting in an `ORG_ENTITY_NAME` that matches the org name: `reviewco`.
-
-:::tip 
-When linking to a registry with the Python SDK, always use the ORG_ENTITY_NAME in the target_path. The target path takes the form of {ORG_ENTITY_NAME}/wandb-registry-{REGISTRY_NAME}/{COLLECTION_NAME}. 
->>>>>>> 55a5dd0e
 :::
 
 For example, the target path might look like `reviewco_XYZ123456/wandb-registry-model/my-collection`.
