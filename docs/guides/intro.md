--- conflicted
+++ resolved
@@ -8,30 +8,4 @@
 Weights & Biases is the machine learning platform for developers to build better models faster. Use W&B's lightweight, interoperable tools to quickly track experiments, version and iterate on datasets, evaluate model performance, reproduce models, visualize results and spot regressions, and share findings with colleagues.
 Set up W&B in 5 minutes, then quickly iterate on your machine learning pipeline with the confidence that your datasets and models are tracked and versioned in a reliable system of record.
 
-<<<<<<< HEAD
-1. [Tutorials](tutorials/intro_to_tutorials.md) - If you're new to W&B, start here!
-=======
-<!-- ![](@site/static/images/general/diagram_2021.png) -->
-
-## Are you a first-time user of W&B?
-
-If this is your first time using W&B we suggest you explore the following:
-
-1. Experience Weights & Biases in action, [run an example introduction project with Google Colab](http://wandb.me/intro).
-1. Read through the [Quickstart](../quickstart.md) for a quick overview of how and where to add W&B to your code.
-1. Read [How does Weights & Biases work?](#how-does-weights--biases-work) This section provides an overview of the building blocks of W&B.
-1. Explore our [Integrations guide](./integrations/intro.md) and our [W&B Easy Integration YouTube](https://www.youtube.com/playlist?list=PLD80i8An1OEGDADxOBaH71ZwieZ9nmPGC) playlist for information on how to integrate W&B with your preferred machine learning framework.
-1. View the [API Reference guide](../ref/README.md) for technical specifications about the W&B Python Library, CLI, and Weave operations.
-
-## How does Weights & Biases work?
-
-We recommend you read the following sections in this order if you are a first-time user of W&B:
-
-1. Learn about [Runs](./runs/intro.md), W&B's basic unit of computation.
-2. Create and track machine learning experiments with [Experiments](./track/intro.md).
-3. Discover W&B's flexible and lightweight building block for dataset and model versioning with [Artifacts](./artifacts/intro.md).
-4. Automate hyperparameter search and explore the space of possible models with [Sweeps](./sweeps/intro.md).
-5. Manage the model lifecycle from training to production with [Model Management](./models/intro.md).
-6. Visualize predictions across model versions with our [Data Visualization](./data-vis/intro.md) guide.
-7. Organize W&B Runs, embed and automate visualizations, describe your findings, and share updates with collaborators with [Reports](./reports/intro.md).
->>>>>>> 43059785
+[Tutorials](tutorials/intro_to_tutorials.md) - If you're new to W&B, start here!