---
description: Discover how to automate hyperparamter sweeps on launch.
---
import Tabs from '@theme/Tabs';
import TabItem from '@theme/TabItem';

# Sweeps on Launch
<<<<<<< HEAD
Reproduce [runs](../runs/intro.md) or [sweeps](../sweeps/intro.md) directly with W&B Launch.  After you create a queue, W&B Launch creates a sweep schedule job and executes it in the specified environment. When the sweep schedular starts, it uses the hyperparameter configuration you provide and creates multiple sweep runs. You can use the default W&B Sweep scheduling engine or implement your own custom schedular:

1. Standard sweep schedular: Use the default W&B Sweep scheduling engine that controls [W&B Sweeps](../sweeps/intro.md). The familiar `bayes`, `grid`, and `random` methods are available.
2. Custom sweep schedular: Configure the sweep scheduler to run as a job. This option enables full customization. 

By default, the W&B sweep scheduling engine executes runs in a sub-process. The sub-process is responsible for using the optimization algorithm and it determines which combinations of hyperparameters to use.

If you create a custom sweep schedular, however, the schedular you create will instead package the runs and put them on a single launch queue. The custom schedular then polls the runs on the queue and passes that information into its optimization algorithm. The sweep schedular then determines which combinations of hyperparameters to use next.


=======
Create [sweeps](../sweeps/intro.md) directly with W&B Launch, enabling hyperparameter tuning on a variety of high-powered resources. This guide assumes that W&B Launch has been previously configured, if not, find steps to do so in the [Launch Guide](../launch/intro.md). With sweeps on Launch, a sweep scheduler is pushed to a Launch Queue with the specified hyperparameters to sweep over. The sweep schedular starts as it is picked up by the agent, launching sweep runs onto the same queue with chosen hyperparameters. This continues until the sweep finishes or is stopped. You can use the default W&B Sweep scheduling engine or implement your own custom scheduler:

1. Standard sweep schedular: Use the default W&B Sweep scheduling engine that controls [W&B Sweeps](../sweeps/intro.md). The familiar `bayes`, `grid`, and `random` methods are available.
2. Custom sweep schedular: Configure the sweep scheduler to run as a job. This option enables full customization. An example of how to extend the standard sweep scheduler to include more logging can be found below in the "advanced" section.

>>>>>>> 116faa02
:::tip
We recommend you create a sweep on launch using the 'basic' method if you are a first time users of sweeps on launch. Use a custom sweeps on launch when the standard W&B scheduling engine does not meet your needs.
:::

## Create a sweep with a W&B standard schedular
Create W&B Sweeps with Launch. You can create a sweep interactively with the W&B App or programmatically with the W&B CLI. For advanced configurations of Launch sweeps, including the ability to customize the scheduler, use the CLI. 

:::info
Before you create a sweep with W&B Launch, ensure that you create a job first. Inspect that the run you want to create a job from has a code artifact. See the [Create a Job](./create-job.md) page for more information. 
:::


<Tabs
  defaultValue="app"
  values={[
    {label: 'W&B App', value: 'app'},
    {label: 'CLI', value: 'cli'},
    {label: 'Resume', value: 'existing'}
  ]}>
  <TabItem value="app">
Create a sweep interactively with the W&B App.

1. Navigate to you W&B project on the W&B App.  
2. Select the sweeps icon on the left panel (broom image). 
3. Next, select the **Create Sweep** button.
4. Toggle the **Use Launch 🚀** slider.
5. From the **Job** dropdown menu, select the name of your job and the job version you want to create a sweep from. 
6. Select the queue to add the job to from the **Queue** dropdown menu.
7. Select **Initialize Sweep**.

![](/images/launch/create_sweep_with_launch.png)

  </TabItem>
  <TabItem value="cli">

Programmatically create a W&B Sweep with Launch with the W&B CLI.

1. Create a Sweep configuration
2. Specify the full job name within you sweep configuration
3. Initialize a sweep agent.

:::info
Steps 1 and 3 are the same steps you normally take when you create a W&B Sweep. With the exception that you need to specify the name of the job within your sweep YAML configuration file. 
:::

For example, in the following code snippet, we specify `'wandb/jobs/Hello World 2:latest'` for the job value:

```yaml
# launch-sweep-config.yaml

job: 'wandb/jobs/Hello World 2:latest'
description: sweep examples using launch jobs

method: bayes
metric:
  goal: minimize
  name: loss_metric
parameters:
  learning_rate:
    max: 0.02
    min: 0
    distribution: uniform
  epochs:
    max: 20
    min: 0
    distribution: int_uniform

<<<<<<< HEAD
# # Optional/advanced scheduler params:
# scheduler:
#    num_workers: 1  # concurrent sweep runs
#    docker_image: <base image for the scheduler>
#    resource: <ie. kubernetes, local-container...>
#    resource_args:  # resource arguments passed to runs
#       env: 
#          - WANDB_API_KEY

# Optional Launch Params
launch: 
   registry: <registry for image pulling>
=======
# Optional scheduler parameters:

# scheduler:
#   num_workers: 1  # concurrent sweep runs
#   docker_image: <base image for the scheduler>
#   resource: <ie. local-container...>
#   resource_args:  # resource arguments passed to runs
#     env: 
#         - WANDB_API_KEY

# Optional Launch Params
# launch: 
#    registry: <registry for image pulling>
>>>>>>> 116faa02
```

For information on how to create a sweep configuration, see the [Define sweep configuration](../sweeps/define-sweep-configuration.md) page.

4. Next, initialize a sweep. Provide the path to your config file, the name of your job queue, your W&B entity, and the name of the project.

```bash
wandb launch-sweep <path/to/yaml/file> --queue <queue_name> --entity <your_entity>  --project <project_name>
```

For more information on W&B Sweeps, see the [Tune Hyperparameters](../sweeps/intro.md) chapter.


</TabItem>
<TabItem value="existing">

  It is also possible to resume a launch-sweep from a previously launched sweep. Although hyperparameters and the training job cannot be changed, scheduler-specific parameters can be, as well as the queue it is pushed to.

:::info
If the initial sweep used a training job with an alias like 'latest', resuming can lead to different results if the latest job version has been changed since the last run.
:::

  1. Identify the sweep name/id for a previously run launch-sweep (ex. `hhd16935`)
  2. If changing scheduler parameters, construct an updated config.
  3. Run: 

```bash
wandb launch-sweep <optional config.yaml> --resume_id <sweep id> --queue <queue_name>
```
<<<<<<< HEAD
  </TabItem>
</Tabs>


## Create a custom sweep schedular
Create a custom sweep schedular either with the W&B schedular or a custom schedular.

<!-- [insert] -->

:::info
Using scheduler jobs requires wandb cli version >= `0.15.4`
:::

<Tabs
  defaultValue="wandb-scheduler"
  values={[
    {label: 'Wandb scheduler', value: 'wandb-scheduler'},
    {label: 'Custom scheduler', value: 'custom-scheduler'},
  ]}>
    <TabItem value="wandb-scheduler">

  Create a launch sweep using the wandb sweep scheduling logic as a job.
  
  1. Identify the 'Wandb Sweep Scheduler' job in the public wandb/jobs project, or use the job name:
  `'wandb/jobs/Wandb Sweep Scheduler:latest'`
  2. Construct a configuration yaml with an additional `scheduler` block that includes a `job` key pointing to this name, example below.
  3. Use the `wandb launch-sweep` command with the new config.


Example config:
```yaml
# launch-sweep-config.yaml  
description: Launch sweep config using a scheduler job
scheduler:
  job: 'wandb/jobs/Wandb Sweep Scheduler:latest'
  num_workers: 8  # allows 8 concurrent sweep runs

# training/tuning job that the sweep runs will execute
job: 'wandb/jobs/Hello World 2:latest'
method: grid
parameters:
  param1:
    min: 0
    max: 10
```

  </TabItem>
  <TabItem value="custom-scheduler">

  Custom schedulers can be created by creating a scheduler-job. For the purposes of this guide we will be modifying the `WandbScheduler` to provide more logging. 

  1. Clone the `wandb/launch-jobs` repo (specifically: `wandb/launch-jobs/jobs/sweep_schedulers`)
  2. Now, we can modify the `wandb_scheduler.py` to achieve our desired increased logging. Example: Add logging to the function `_poll`. This is called once ever polling cycle (configurable timing), before we launch new sweep runs. 
  3. Run the modified file to create a job, with: `python wandb_scheduler.py --project <project> --entity <entity> --name CustomWandbScheduler`
  4. Identify the name of the job created, either in the UI or in the output of the previous call, which will be a code-artifact job (unless otherwise specified).
  5. Now create a sweep configuration where the scheduler points to your new job!

```yaml
...
scheduler:
  job: '<entity>/<project>/job-CustomWandbScheduler:latest'

...
```

  </TabItem>
</Tabs>

=======
  </TabItem>
</Tabs>


## Create a custom sweep schedular
Create a custom sweep schedular either with the W&B schedular or a custom schedular.

:::info
Using scheduler jobs requires wandb cli version >= `0.15.4`
:::

<Tabs
  defaultValue="wandb-scheduler"
  values={[
    {label: 'Wandb scheduler', value: 'wandb-scheduler'},
    {label: 'Custom scheduler', value: 'custom-scheduler'},
  ]}>
    <TabItem value="wandb-scheduler">

  Create a launch sweep using the W&B sweep scheduling logic as a job.
  
  1. Identify the 'Wandb Sweep Scheduler' job in the public wandb/jobs project, or use the job name:
  `'wandb/jobs/Wandb Sweep Scheduler:latest'`
  2. Construct a configuration yaml with an additional `scheduler` block that includes a `job` key pointing to this name, example below.
  3. Use the `wandb launch-sweep` command with the new config.


Example config:
```yaml
# launch-sweep-config.yaml  
description: Launch sweep config using a scheduler job
scheduler:
  job: 'wandb/jobs/Wandb Sweep Scheduler:latest'
  num_workers: 8  # allows 8 concurrent sweep runs

# training/tuning job that the sweep runs will execute
job: 'wandb/jobs/Hello World 2:latest'
method: grid
parameters:
  param1:
    min: 0
    max: 10
```

  </TabItem>
  <TabItem value="custom-scheduler">

  Custom schedulers can be created by creating a scheduler-job. For the purposes of this guide we will be modifying the `WandbScheduler` to provide more logging. 

  1. Clone the `wandb/launch-jobs` repo (specifically: `wandb/launch-jobs/jobs/sweep_schedulers`)
  2. Now, we can modify the `wandb_scheduler.py` to achieve our desired increased logging. Example: Add logging to the function `_poll`. This is called once every polling cycle (configurable timing), before we launch new sweep runs. 
  3. Run the modified file to create a job, with: `python wandb_scheduler.py --project <project> --entity <entity> --name CustomWandbScheduler`
  4. Identify the name of the job created, either in the UI or in the output of the previous call, which will be a code-artifact job (unless otherwise specified).
  5. Now create a sweep configuration where the scheduler points to your new job!

```yaml
...
scheduler:
  job: '<entity>/<project>/job-CustomWandbScheduler:latest'
...
```

  </TabItem>
</Tabs>

>>>>>>> 116faa02
 Examples of what is possible with custom sweep scheduler jobs are available in the [wandb/launch-jobs](https://github.com/wandb/launch-jobs) repo under `jobs/sweep_schedulers`. This guide shows how to use the publicly available **Wandb Scheduler Job**, as well demonstrates a process for creating custom sweep scheduler jobs. <|MERGE_RESOLUTION|>--- conflicted
+++ resolved
@@ -5,24 +5,17 @@
 import TabItem from '@theme/TabItem';
 
 # Sweeps on Launch
-<<<<<<< HEAD
-Reproduce [runs](../runs/intro.md) or [sweeps](../sweeps/intro.md) directly with W&B Launch.  After you create a queue, W&B Launch creates a sweep schedule job and executes it in the specified environment. When the sweep schedular starts, it uses the hyperparameter configuration you provide and creates multiple sweep runs. You can use the default W&B Sweep scheduling engine or implement your own custom schedular:
+Create a hyperparameter tuning job ([sweeps](../sweeps/intro.md)) with W&B Launch. With sweeps on launch, a sweep scheduler is pushed to a Launch Queue with the specified hyperparameters to sweep over. The sweep schedular starts as it is picked up by the agent, launching sweep runs onto the same queue with chosen hyperparameters. This continues until the sweep finishes or is stopped. 
 
-1. Standard sweep schedular: Use the default W&B Sweep scheduling engine that controls [W&B Sweeps](../sweeps/intro.md). The familiar `bayes`, `grid`, and `random` methods are available.
-2. Custom sweep schedular: Configure the sweep scheduler to run as a job. This option enables full customization. 
-
-By default, the W&B sweep scheduling engine executes runs in a sub-process. The sub-process is responsible for using the optimization algorithm and it determines which combinations of hyperparameters to use.
-
-If you create a custom sweep schedular, however, the schedular you create will instead package the runs and put them on a single launch queue. The custom schedular then polls the runs on the queue and passes that information into its optimization algorithm. The sweep schedular then determines which combinations of hyperparameters to use next.
-
-
-=======
-Create [sweeps](../sweeps/intro.md) directly with W&B Launch, enabling hyperparameter tuning on a variety of high-powered resources. This guide assumes that W&B Launch has been previously configured, if not, find steps to do so in the [Launch Guide](../launch/intro.md). With sweeps on Launch, a sweep scheduler is pushed to a Launch Queue with the specified hyperparameters to sweep over. The sweep schedular starts as it is picked up by the agent, launching sweep runs onto the same queue with chosen hyperparameters. This continues until the sweep finishes or is stopped. You can use the default W&B Sweep scheduling engine or implement your own custom scheduler:
+You can use the default W&B Sweep scheduling engine or implement your own custom scheduler:
 
 1. Standard sweep schedular: Use the default W&B Sweep scheduling engine that controls [W&B Sweeps](../sweeps/intro.md). The familiar `bayes`, `grid`, and `random` methods are available.
 2. Custom sweep schedular: Configure the sweep scheduler to run as a job. This option enables full customization. An example of how to extend the standard sweep scheduler to include more logging can be found below in the "advanced" section.
 
->>>>>>> 116faa02
+:::note
+This guide assumes that W&B Launch has been previously configured. If W&B Launch has is not configured, follow the instructions on the [Launch Guide](../launch/intro.md).
+:::
+
 :::tip
 We recommend you create a sweep on launch using the 'basic' method if you are a first time users of sweeps on launch. Use a custom sweeps on launch when the standard W&B scheduling engine does not meet your needs.
 :::
@@ -90,20 +83,6 @@
     min: 0
     distribution: int_uniform
 
-<<<<<<< HEAD
-# # Optional/advanced scheduler params:
-# scheduler:
-#    num_workers: 1  # concurrent sweep runs
-#    docker_image: <base image for the scheduler>
-#    resource: <ie. kubernetes, local-container...>
-#    resource_args:  # resource arguments passed to runs
-#       env: 
-#          - WANDB_API_KEY
-
-# Optional Launch Params
-launch: 
-   registry: <registry for image pulling>
-=======
 # Optional scheduler parameters:
 
 # scheduler:
@@ -117,7 +96,6 @@
 # Optional Launch Params
 # launch: 
 #    registry: <registry for image pulling>
->>>>>>> 116faa02
 ```
 
 For information on how to create a sweep configuration, see the [Define sweep configuration](../sweeps/define-sweep-configuration.md) page.
@@ -147,76 +125,6 @@
 ```bash
 wandb launch-sweep <optional config.yaml> --resume_id <sweep id> --queue <queue_name>
 ```
-<<<<<<< HEAD
-  </TabItem>
-</Tabs>
-
-
-## Create a custom sweep schedular
-Create a custom sweep schedular either with the W&B schedular or a custom schedular.
-
-<!-- [insert] -->
-
-:::info
-Using scheduler jobs requires wandb cli version >= `0.15.4`
-:::
-
-<Tabs
-  defaultValue="wandb-scheduler"
-  values={[
-    {label: 'Wandb scheduler', value: 'wandb-scheduler'},
-    {label: 'Custom scheduler', value: 'custom-scheduler'},
-  ]}>
-    <TabItem value="wandb-scheduler">
-
-  Create a launch sweep using the wandb sweep scheduling logic as a job.
-  
-  1. Identify the 'Wandb Sweep Scheduler' job in the public wandb/jobs project, or use the job name:
-  `'wandb/jobs/Wandb Sweep Scheduler:latest'`
-  2. Construct a configuration yaml with an additional `scheduler` block that includes a `job` key pointing to this name, example below.
-  3. Use the `wandb launch-sweep` command with the new config.
-
-
-Example config:
-```yaml
-# launch-sweep-config.yaml  
-description: Launch sweep config using a scheduler job
-scheduler:
-  job: 'wandb/jobs/Wandb Sweep Scheduler:latest'
-  num_workers: 8  # allows 8 concurrent sweep runs
-
-# training/tuning job that the sweep runs will execute
-job: 'wandb/jobs/Hello World 2:latest'
-method: grid
-parameters:
-  param1:
-    min: 0
-    max: 10
-```
-
-  </TabItem>
-  <TabItem value="custom-scheduler">
-
-  Custom schedulers can be created by creating a scheduler-job. For the purposes of this guide we will be modifying the `WandbScheduler` to provide more logging. 
-
-  1. Clone the `wandb/launch-jobs` repo (specifically: `wandb/launch-jobs/jobs/sweep_schedulers`)
-  2. Now, we can modify the `wandb_scheduler.py` to achieve our desired increased logging. Example: Add logging to the function `_poll`. This is called once ever polling cycle (configurable timing), before we launch new sweep runs. 
-  3. Run the modified file to create a job, with: `python wandb_scheduler.py --project <project> --entity <entity> --name CustomWandbScheduler`
-  4. Identify the name of the job created, either in the UI or in the output of the previous call, which will be a code-artifact job (unless otherwise specified).
-  5. Now create a sweep configuration where the scheduler points to your new job!
-
-```yaml
-...
-scheduler:
-  job: '<entity>/<project>/job-CustomWandbScheduler:latest'
-
-...
-```
-
-  </TabItem>
-</Tabs>
-
-=======
   </TabItem>
 </Tabs>
 
@@ -282,5 +190,4 @@
   </TabItem>
 </Tabs>
 
->>>>>>> 116faa02
  Examples of what is possible with custom sweep scheduler jobs are available in the [wandb/launch-jobs](https://github.com/wandb/launch-jobs) repo under `jobs/sweep_schedulers`. This guide shows how to use the publicly available **Wandb Scheduler Job**, as well demonstrates a process for creating custom sweep scheduler jobs. 