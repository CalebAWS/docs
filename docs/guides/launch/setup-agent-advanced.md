---
displayed_sidebar: default
---

import Tabs from '@theme/Tabs';
import TabItem from '@theme/TabItem';

# Advanced agent set up

How you configure the launch agent depends on numerous factors. One of those factors is whether or not the launch agent builds an image for you.

:::tip
The W&B launch agent builds an image for you if you provide a Git repository based or [artifact based jobs](./create-launch-job.md#create-a-job-with-a-wb-artifact).
:::

In the simplest use case, you provide an image-based launch job that is executed in a launch queue target environment that has access to your image repository.

The following section describe the requirements you must satisfy if you use the launch agent to build images for you.

## Builders

Launch agents can build images from W&B artifacts and Git repository sourced jobs. This means that ML engineers can rapidly iterate over code without needing to rebuild Docker images themselves.  To allow this builder behavior, the launch agent config file (`launch-config.yaml`) must have a builder option specified. W&B Launch supports two builders, Kaniko and Docker, along with a `noop` option that will tell the agent to only use prebuilt images.

* Kaniko: Use Kaniko when the agent polls launch queues in a Kubernetes cluster
* Docker: Use Docker for all other cases in which you want to build images automatically.
* Noop: Use when you *only* want to use prebuilt images. (Both Kaniko and Docker builders can use prebuilt images or build new ones.)

### Docker

W&B recommends that you use the Docker builder if you want the agent to build images on a local machine (that has Docker installed). Specify the Docker builder in the launch agent config with the builder key.

For example, the following YAML snippet shows how to specify this in a launch agent config file (`launch-config.yaml`):

```yaml title="launch-config.yaml"
builder:
  type: docker
```

### Kaniko

To use the Kaniko builder, you must specify a container registry and environment option.

For example, the following YAML snippet shows how to specify Kaniko in a launch agent config file (`launch-config.yaml`):

```yaml title="launch-config.yaml"
builder:
  type: kaniko
  build-context-store: s3://my-bucket/build-contexts/
  build-job-name: wandb-image-build # Kubernetes job name prefix for all builds
```

<!-- For specific policies the Kaniko job can use to interact with the context store see Put in Bucket[LINK]. -->

If you run a Kubernetes cluster other than using AKS, EKS, or GKE, you need to create a Kubernetes secret that contains the credentials for your cloud environment.

- To grant access to GCP, this secret should contain a [service account JSON](https://cloud.google.com/iam/docs/keys-create-delete#creating).
- To grant access to AWS, this secret should contain an [AWS credentials file](https://docs.aws.amazon.com/sdk-for-php/v3/developer-guide/guide_credentials_profiles.html).

Within your agent configuration file, and within the builder section, set the `secret-name` and `secret-key` keys to let Kaniko use the secrets:

```yaml title="launch-config.yaml"
builder:
	type: kaniko
  build-context-store: <my-build-context-store>
  secret-name: <Kubernetes-secret-name>
  secret-key: <secret-file-name>
```

:::note
The Kaniko builder requires permissions to put data into cloud storage (such as Amazon S3) see the [Agent permissions](#agent-permissions) section for more information.
:::


## Connect an agent to a container registry
You can connect the launch agent to a container registry such Amazon Elastic Container Registry (Amazon ECR), Google Artifact Registry on GCP, or Azure Container Registry. The following describes common use cases as to why you might want to connect the launch agent to a cloud container registry:

- you do not want to store images you are building on your local machine
- you want to share images across multiple machines
- if the agent builds an image for you and you use a cloud compute resource such as Amazon SageMaker or VertexAI.

To connect the launch agent to a container registry, provide additional information about the environment and registry you want to use in the launch agent config. In addition, grant the agent permissions within the environment to interact with required components based on your use case. 


:::note
Launch agents support *pulling* from any container registry the nodes the job is running on have access to, including private Dockerhub, JFrog, Quay, etc.  *Pushing* images to registries is currently only supported for ECR, ACR, and GCR.
:::

### Agent configuration

Within your launch agent config (`launch-config.yaml`), provide the name of the target resource environment and the container registry for the `environment` and `registry` keys, respectively.

The following tabs demonstrates how to configure the launch agent based on your environment and registry.

<Tabs
defaultValue="aws"
values={[
{label: 'AWS', value: 'aws'},
{label: 'GCP', value: 'gcp'},
{label: 'Azure', value: 'azure'},
]}>
<TabItem value="aws">

The AWS environment configuration requires the region key. The region should be the AWS region that the agent runs in. The agent uses boto3 to load the default AWS credentials.

```yaml title="launch-config.yaml"
environment:
  type: aws
  region: <aws-region>
registry:
  type: ecr
  # URI of the ECR repository where the agent will store images.
  # Make sure the region matches what you have configured in your
  # environment.
  uri: <account-id>.ecr.<aws-region>.amazonaws.com/<repository-name>
  # Alternatively, you can simply set the repository name
  # repository: my-repository-name
```

See the [boto3 documentation](https://boto3.amazonaws.com/v1/documentation/api/latest/index.html) for more information on how to configure default AWS credentials.

  </TabItem>
  <TabItem value="gcp">

The GCP environment requires region and project keys. Set the `region` to the GCP region that the agent runs in. Set the GCP `project` that the agent runs. The agent uses `google.auth.default()` to load the default GCP credentials.

```yaml title="launch-config.yaml"
environment:
  type: gcp
  region: <gcp-region>
  project: <gcp-project-id>
registry:
  # Requires a gcp environment configuration.
  type: gcr
  # URI of the Artifact Registry repository and image name where the agent
  # will store images. Make sure the region and project match what you have
  # configured in your environment.
  uri: <region>-docker.pkg.dev/<project-id>/<repository-name>/<image-name>
  # Alternatively, you may set the repository and image-name keys.
  # repository: my-artifact-repo
  # image-name: my-image-name
```

See the [`google-auth` documentation](https://google-auth.readthedocs.io/en/latest/reference/google.auth.html#google.auth.default) for more information on how to configure default GCP credentials.

  </TabItem>
  <TabItem value="azure">

The Azure environment does not require any additional keys. When the agent starts, it use `azure.identity.DefaultAzureCredential()` to load the default Azure credentials.

```yaml title="launch-config.yaml"
environment:
  type: azure
registry:
  type: acr
  uri: https://my-registry.azurecr.io/my-repository
```

See the [`azure-identity` documentation](https://learn.microsoft.com/en-us/python/api/azure-identity/azure.identity.defaultazurecredential?view=azure-python) for more information on how to configure default Azure credentials.

  </TabItem>
</Tabs>

## Agent permissions

The agent permissions required depend on your use case. The policies outlined below are used by launch agents.

### Cloud registry permissions

Below are the permissions that are generally required by launch agents to interact with cloud registries.

<Tabs
defaultValue="aws"
values={[
{label: 'AWS', value: 'aws'},
{label: 'GCP', value: 'gcp'},
{label: 'Azure', value: 'azure'},
]}>
<TabItem value="aws">

```yaml
{
  'Version': '2012-10-17',
  'Statement':
    [
      {
        'Effect': 'Allow',
        'Action':
          [
            'ecr:CreateRepository',
            'ecr:UploadLayerPart',
            'ecr:PutImage',
            'ecr:CompleteLayerUpload',
            'ecr:InitiateLayerUpload',
            'ecr:DescribeRepositories',
            'ecr:DescribeImages',
            'ecr:BatchCheckLayerAvailability',
            'ecr:BatchDeleteImage',
          ],
        'Resource': 'arn:aws:ecr:<region>:<account-id>:repository/<repository>',
      },
      {
        'Effect': 'Allow',
        'Action': 'ecr:GetAuthorizationToken',
        'Resource': '*',
      },
    ],
}
```

  </TabItem>
  <TabItem value="gcp">

```js
artifactregistry.dockerimages.list;
artifactregistry.repositories.downloadArtifacts;
artifactregistry.repositories.list;
artifactregistry.repositories.uploadArtifacts;
```

  </TabItem>
  <TabItem value="azure">

Add the [`AcrPush` role](https://learn.microsoft.com/en-us/azure/container-registry/container-registry-roles?tabs=azure-cli#acrpush) if you use the Kaniko builder.

</TabItem>
</Tabs>

### Kaniko permissions

The launch agent requires permission to push to cloud storage if the agent uses the Kaniko builder. Kaniko uses a context store outside of the pod running the build job.

<Tabs
defaultValue="aws"
values={[
{label: 'AWS', value: 'aws'},
{label: 'GCP', value: 'gcp'},
{label: 'Azure', value: 'azure'},
]}>
<TabItem value="aws">

The recommended context store for the Kaniko builder on AWS is Amazon S3. The following policy can be used to give the agent access to an S3 bucket:

```json
{
  "Version": "2012-10-17",
  "Statement": [
    {
      "Sid": "ListObjectsInBucket",
      "Effect": "Allow",
      "Action": ["s3:ListBucket"],
      "Resource": ["arn:aws:s3:::<BUCKET-NAME>"]
    },
    {
      "Sid": "AllObjectActions",
      "Effect": "Allow",
      "Action": "s3:*Object",
      "Resource": ["arn:aws:s3:::<BUCKET-NAME>/*"]
    }
  ]
}
```

  </TabItem>
  <TabItem value="gcp">

On GCP, the following IAM permissions are required for the agent to upload build contexts to GCS:

```js
storage.buckets.get;
storage.objects.create;
storage.objects.delete;
storage.objects.get;
```

  </TabItem>
  <TabItem value="azure">

The [Storage Blob Data Contributor](https://learn.microsoft.com/en-us/azure/role-based-access-control/built-in-roles#storage-blob-data-contributor) role is required in order for the agent to upload build contexts to Azure Blob Storage.

  </TabItem>
<<<<<<< HEAD
</Tabs>
=======
</Tabs>

### Permissions to execute jobs

The agent needs permission in your AWS or GCP cloud to start jobs on Amazon SageMaker or Vertex AI, respectively.

<Tabs
defaultValue="aws"
values={[
{label: 'Amazon SageMaker', value: 'aws'},
{label: 'Vertex AI', value: 'vertex'},
]}>
<TabItem value="aws">

```json
{
  "Version": "2012-10-17",
  "Statement": [
    {
      "Effect": "Allow",
      "Action": "sagemaker:CreateTrainingJob",
      "Resource": "arn:aws:sagemaker:<REGION>:<ACCOUNT-ID>/*"
    },
    {
      "Effect": "Allow",
      "Action": "iam:PassRole",
      "Resource": "<ARN-OF-ROLE-TO-PASS>"
    },
    {
      "Effect": "Allow",
      "Action": "kms:CreateGrant",
      "Resource": "<ARN-OF-KMS-KEY>",
      "Condition": {
        "StringEquals": {
          "kms:ViaService": "sagemaker.<REGION>.amazonaws.com",
          "kms:GrantIsForAWSResource": "true"
        }
      }
    }
  ]
}
```

:::note
The `kms:CreateGrant` permission for SageMaker queues is required only if the associated ResourceConfig has a specified VolumeKmsKeyId and the associated role does not have a policy that permits this action.
:::

  </TabItem>
  <TabItem value="vertex">

In order to run jobs with vertex AI you also need to set up a GCS bucket and grant the agent the permissions described above.

```js
ml.jobs.create;
ml.jobs.list;
ml.jobs.get;
```

  </TabItem>
</Tabs>

### Git repository credentials

You must provide credentials to your launch agent if you use a private git repository as the source for your launch job.

The credentials you specify depend on the type of repository you are using.

Git repositories are typically accessed using SSH or HTTPS. The URL type determines which protocol is used to access the repository. See [Git remote URL handling](./create-launch-job.md#git-remote-url-handling) in [Create a launch job](./create-launch-job.md) for more information on how to create jobs that refer to a git remote with either protocol.

Follow your repository provider's documentation to create a credential that the agent can use to access the repository.
>>>>>>> d5e10a78
<|MERGE_RESOLUTION|>--- conflicted
+++ resolved
@@ -278,77 +278,4 @@
 The [Storage Blob Data Contributor](https://learn.microsoft.com/en-us/azure/role-based-access-control/built-in-roles#storage-blob-data-contributor) role is required in order for the agent to upload build contexts to Azure Blob Storage.
 
   </TabItem>
-<<<<<<< HEAD
-</Tabs>
-=======
-</Tabs>
-
-### Permissions to execute jobs
-
-The agent needs permission in your AWS or GCP cloud to start jobs on Amazon SageMaker or Vertex AI, respectively.
-
-<Tabs
-defaultValue="aws"
-values={[
-{label: 'Amazon SageMaker', value: 'aws'},
-{label: 'Vertex AI', value: 'vertex'},
-]}>
-<TabItem value="aws">
-
-```json
-{
-  "Version": "2012-10-17",
-  "Statement": [
-    {
-      "Effect": "Allow",
-      "Action": "sagemaker:CreateTrainingJob",
-      "Resource": "arn:aws:sagemaker:<REGION>:<ACCOUNT-ID>/*"
-    },
-    {
-      "Effect": "Allow",
-      "Action": "iam:PassRole",
-      "Resource": "<ARN-OF-ROLE-TO-PASS>"
-    },
-    {
-      "Effect": "Allow",
-      "Action": "kms:CreateGrant",
-      "Resource": "<ARN-OF-KMS-KEY>",
-      "Condition": {
-        "StringEquals": {
-          "kms:ViaService": "sagemaker.<REGION>.amazonaws.com",
-          "kms:GrantIsForAWSResource": "true"
-        }
-      }
-    }
-  ]
-}
-```
-
-:::note
-The `kms:CreateGrant` permission for SageMaker queues is required only if the associated ResourceConfig has a specified VolumeKmsKeyId and the associated role does not have a policy that permits this action.
-:::
-
-  </TabItem>
-  <TabItem value="vertex">
-
-In order to run jobs with vertex AI you also need to set up a GCS bucket and grant the agent the permissions described above.
-
-```js
-ml.jobs.create;
-ml.jobs.list;
-ml.jobs.get;
-```
-
-  </TabItem>
-</Tabs>
-
-### Git repository credentials
-
-You must provide credentials to your launch agent if you use a private git repository as the source for your launch job.
-
-The credentials you specify depend on the type of repository you are using.
-
-Git repositories are typically accessed using SSH or HTTPS. The URL type determines which protocol is used to access the repository. See [Git remote URL handling](./create-launch-job.md#git-remote-url-handling) in [Create a launch job](./create-launch-job.md) for more information on how to create jobs that refer to a git remote with either protocol.
-
-Follow your repository provider's documentation to create a credential that the agent can use to access the repository.
->>>>>>> d5e10a78
+</Tabs>