---
description: Getting started guide for W&B Launch.
displayed_sidebar: default
---

# Launch on Docker

Learn how to use W&B Launch on Docker.

:::info
For this guide, we refer to this repo and directory: https://github.com/wandb/launch-jobs/tree/main/jobs/fashion_mnist_train. The `fashion_minst_train` directory contains all the files you need to create an image based job such as the training script and Dockerfile. Optionally clone the repo if you want to follow along.
:::
## Requirements
Ensure Docker CLI is installed wherever you run your [agent](run-agent.md). Additionally, make sure the Docker daemon is running on your machine before you proceed. 

See the [Docker documentation](https://docs.docker.com/get-docker/) for more information on how to install Docker.

:::note
If you want the agent to make use of GPUs on Docker, you will also need to install the [NVIDIA container toolkit](https://docs.nvidia.com/datacenter/cloud-native/container-toolkit/install-guide.html).
:::


## 1. Build your Docker image
Use the `docker build` command to build your Docker image with the Docker CLI.  For this example, we build a Docker image called `fashion_mnist_train`:

```bash
docker build -t fashion_mnist_train .
```

For more information on how to build a Docker image, see the official [Docker build](https://docs.docker.com/engine/reference/commandline/build/) documentation.
## 2. Create an image-based job
Next, create an image-based launch job. To do this, [run your Docker container](https://docs.docker.com/engine/reference/commandline/run/). Pass in your W&B API key and you Docker image as environment variables `WANDB_API_KEY` and `WANDB_DOCKER`, respectively.

Continuing the example above, we specify the `fashion_mnist_train` Docker image:

```bash
docker run -e WANDB_API_KEY="<your-wandb-api-key>" \ 
   -e WANDB_DOCKER="fashion_mnist_train"  fashion_mnist_train:latest
```

This will create an image-based W&B Launch Job. 

## 3. Create a queue
Follow the queue creation steps on [this page](../launch/create-queue.md) and select Docker as the resource type.

![](/images/launch/create-queue.gif)


### Optional queue configurations for Docker
Accepted configuration values include all arguments available for the `docker run` command. For more information, see the [reference](https://docs.docker.com/engine/reference/commandline/run). To handle options that can be specified more than once, place the values in a list:

```json
{
    "env": [
        "MY_ENV_VAR=value",
        "MY_EXISTING_ENV_VAR"
    ],
    "volume": [
         "/mnt/datasets:/mnt/datasets"
    ]
}
```

:::tip
Add the following resource configuration in order to use GPUs in jobs submitted to this queue:

```json
{
    "gpus": "all"
}
```

The `gpus` key of the resource configuration is used to pass values to the `--gpus` argument of `docker run`. This argument can be used to control which GPUs will be used for by a launch agent when it picks up runs from this queue. For more information, see the relevant [NVIDIA documentation](https://docs.nvidia.com/datacenter/cloud-native/container-toolkit/user-guide.html#gpu-enumeration).

Reminder: you will also need to install the [NVIDIA container toolkit](https://docs.nvidia.com/datacenter/cloud-native/container-toolkit/install-guide.html) on the machine where your agent is running in order to leverage GPU through Docker.
<<<<<<< HEAD
:::


<!-- TODO: put this in a technical FAQ or in the queue docs -->
For jobs that use tensorflow on GPU, you may also need to specify a custom base image for the container build that the agent will perform in order for your runs to properly utilize GPUs. This can be done by adding an image tag under the `builder.cuda.base_image` key to the resource configuration. For example:

```json
{
    "gpus": "all",
    "builder": {
        "cuda": {
            "base_image": "tensorflow/tensorflow:latest-gpu"
        }
    }
}
```


## 4. Add image-based job to your queue
1. Select the **Jobs** icon on the left panel. 
2. On the right panel, select the name of the queue you created in the previous step. 
3. Select **Launch now**.


## 5. Start your agent
1. Go to the Launch App. 
2. Select the entity from the dropdown that contains your queue.
3. Select your queue from the list. 
4. Select **View queue**.
5. If you do not have an active agent, select **Add an agent**. 
6. Copy and paste the command to the machine that created the Docker image. It will look similar to:

```bash
wandb launch-agent -e <entity> -q <queue-name>
```
See the [Start an agent](./run-agent.md) for more information on agents work and optional configuration.

:::note
The agent's default behavior is to perform any necessary container builds by running `docker build` on its local host. The agent will execute runs from a Docker queue by running `docker run` on its local host. The agent uses the Docker CLI for these actions, so any Docker CLI configuration that you have set up on your machine will be used by the agent.
=======
>>>>>>> 96f18899
:::<|MERGE_RESOLUTION|>--- conflicted
+++ resolved
@@ -41,13 +41,20 @@
 This will create an image-based W&B Launch Job. 
 
 ## 3. Create a queue
-Follow the queue creation steps on [this page](../launch/create-queue.md) and select Docker as the resource type.
+Create a queue in the W&B App that uses Docker as its compute resource:
 
-![](/images/launch/create-queue.gif)
+1. Navigate to the [Launch application](https://wandb.ai/launch).
+3. Click on the **Create Queue** button.
+4. Select the **Entity** you would like to create the queue in.
+5. Enter a name for your queue in the **Name** field.
+6. Select **Docker** as the **Resource**. 
+7. Define your Docker queue configuration in the **Configuration** field. Pass in any arguments available for the [`docker run`](https://docs.docker.com/engine/reference/commandline/run/) command. 
 
+:::tip
+Leave the **Configuration** field blank (see .gif below) if you do not need to pass optional [`docker run`](https://docs.docker.com/engine/reference/commandline/run/) parameters.
+:::
 
-### Optional queue configurations for Docker
-Accepted configuration values include all arguments available for the `docker run` command. For more information, see the [reference](https://docs.docker.com/engine/reference/commandline/run). To handle options that can be specified more than once, place the values in a list:
+To handle options that can be specified more than once, place the values in a list within the **Configuration** field:
 
 ```json
 {
@@ -61,8 +68,8 @@
 }
 ```
 
-:::tip
-Add the following resource configuration in order to use GPUs in jobs submitted to this queue:
+:::note
+Add the following resource configuration to use GPUs:
 
 ```json
 {
@@ -73,12 +80,10 @@
 The `gpus` key of the resource configuration is used to pass values to the `--gpus` argument of `docker run`. This argument can be used to control which GPUs will be used for by a launch agent when it picks up runs from this queue. For more information, see the relevant [NVIDIA documentation](https://docs.nvidia.com/datacenter/cloud-native/container-toolkit/user-guide.html#gpu-enumeration).
 
 Reminder: you will also need to install the [NVIDIA container toolkit](https://docs.nvidia.com/datacenter/cloud-native/container-toolkit/install-guide.html) on the machine where your agent is running in order to leverage GPU through Docker.
-<<<<<<< HEAD
 :::
 
-
 <!-- TODO: put this in a technical FAQ or in the queue docs -->
-For jobs that use tensorflow on GPU, you may also need to specify a custom base image for the container build that the agent will perform in order for your runs to properly utilize GPUs. This can be done by adding an image tag under the `builder.cuda.base_image` key to the resource configuration. For example:
+For jobs that use tensorflow on GPU, you might also need to specify a custom base image for the container build that the agent will perform in order for your runs to properly utilize GPUs. This can be done by adding an image tag under the `builder.cuda.base_image` key to the resource configuration. For example:
 
 ```json
 {
@@ -92,27 +97,39 @@
 ```
 
 
-## 4. Add image-based job to your queue
-1. Select the **Jobs** icon on the left panel. 
-2. On the right panel, select the name of the queue you created in the previous step. 
-3. Select **Launch now**.
+
+8. After you configure your queue, click on the **Create Queue** button.
+
+![](/images/launch/create-queue.gif)
+
+
+## 4. Add image-based job to the queue
+1. Navigate to your W&B project where the job is defined.
+2. Select the **Jobs** icon on the left panel (thunderbolt image).
+3. This will redirect you to the Jobs page within your project workspace.
+4. Hover your mouse on the right side of the job name. 
+5. Select **Launch**.  A drawer will appear from the right side of your screen. Select the
+   * The name of the queue you want to add the job to from the **Queue** dropdown menu.
+   * From the **Destination project** dropdown menu, select the W&B project to send the run to.
+6. Select **Launch now**.
+
 
 
 ## 5. Start your agent
-1. Go to the Launch App. 
-2. Select the entity from the dropdown that contains your queue.
-3. Select your queue from the list. 
-4. Select **View queue**.
-5. If you do not have an active agent, select **Add an agent**. 
-6. Copy and paste the command to the machine that created the Docker image. It will look similar to:
+1. Go to the Launch App at [https://wandb.ai/launch](https://wandb.ai/launch). 
+2. Select the entity from the **Entity** dropdown that contains your queue.
+3. Find your queue and click on **View queue**.
+4. If you do not have an active agent, select **Add an agent**. 
+5. A modal will appear. Copy and paste the command to the machine that had the Docker container running. It will look similar to:
 
 ```bash
 wandb launch-agent -e <entity> -q <queue-name>
 ```
-See the [Start an agent](./run-agent.md) for more information on agents work and optional configuration.
+
+Replace the values in `<>` with your W&B entity and the name of your queue.
+
+See the [Start an agent](./run-agent.md) for more information on how agents work and for information on optional configuration.
 
 :::note
 The agent's default behavior is to perform any necessary container builds by running `docker build` on its local host. The agent will execute runs from a Docker queue by running `docker run` on its local host. The agent uses the Docker CLI for these actions, so any Docker CLI configuration that you have set up on your machine will be used by the agent.
-=======
->>>>>>> 96f18899
 :::