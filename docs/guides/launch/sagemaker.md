---
displayed_sidebar: default
---
import Tabs from '@theme/Tabs';
import TabItem from '@theme/TabItem';

# Launch on SageMaker

Use W&B Launch to send your runs to AWS SageMaker. There are two ways to use Launch on SageaMaker:

1. Bring your own image (BYOI) and push it to your Amazon ECR repository. 
2. Let the launch agent build a container for your and push it to your ECR repository.

:::info
If you bring your own image (1), it must already be SageMaker compatible. If you let W&B build and push the image for you (2), W&B will make your image SageMaker compatible.
:::

The following table highlights the key differences between the two workflows listed above:

|       | BYOI  | W&B   |
| ----- | ----- | ----- |
| Queue                     | Same for both workflows                       | Same for both workflows.                                 |
| Job type                  | Image source-job                              | Git or code artifact sourced job                         | 
| Job name                  | Name must match the name of image in ECR repo | Job name does not need to match.                         |  
| Agent configuration       |                                               | Must have the `registry` block in your agent config file |


:::tip
**Should I bring my own image or let W&B build and push the image for me?**

[INSERT] Something about if the W&B default build system does not satisfy the customer's needs.
:::


The following sections outline the steps to set up and run a job on SageMaker with Launch.

## Prerequisites
Create the following AWS resources:

1. **Setup SageMaker in your AWS account.** See the [SageMaker Developer guide](https://docs.aws.amazon.com/sagemaker/latest/dg/gs-set-up.html) for more information.
2. **Create an IAM execution role.** Attach the [AmazonSageMakerFullAccess policy to your role](https://docs.aws.amazon.com/sagemaker/latest/dg/sagemaker-roles.html).
3. **Create an Amazon ECR repository**  to store images you want to execute on SageMaker. See the [Amazon ECR documentation](https://docs.aws.amazon.com/AmazonECR/latest/userguide/repository-create.html) for more information.
4. **Create an Amazon S3 bucket** to store SageMaker outputs from your runs. See the [Amazon S3 documentation](https://docs.aws.amazon.com/AmazonS3/latest/userguide/create-bucket-overview.html) for more information.

Make note of your IAM RoleARN, your Amazon S3 URI, and your ECR repository name.

## 1. Create a queue
Create a queue in the W&B App that uses SageMaker as its compute resource. When you create a queue, a config is automatically populated with a template of key-value pairs (see below).

Follow these steps to create a queue: 

1. Navigate to the [Launch application](https://wandb.ai/launch).
3. Click on the **Create Queue** button.
4. Select the **entity** you would like to create the queue in.
5. Enter a name for your queue in the **Name** field.
6. Select **SageMaker** as the **Resource**.
<<<<<<< HEAD
7. Within the **Configuration** section, enter the configuration of your queue. A default YAML configuration is populated for you. It will look similar to the following code snippet:
=======
7. Enter a configuration for your queue.
8. Click on the **Create Queue** button.


### Queue configuration

The config for a SageMaker queue is passed to [SageMaker API's `CreateTrainingJob` request](https://docs.aws.amazon.com/sagemaker/latest/APIReference/API_CreateTrainingJob.html). You can define the queue with JSON or YAML. When you create the queue, a config is automatically populated with the following fields:
>>>>>>> 96f18899


import Tabs from '@theme/Tabs';
import TabItem from '@theme/TabItem';

<Tabs
  defaultValue="JSON"
  values={[
    {label: 'JSON', value: 'JSON'},
    {label: 'YAML', value: 'YAML'},
  ]}>
  <TabItem value="JSON">

```json
{
    "RoleArn": "<REQUIRED>",
    "ResourceConfig": {
        "InstanceType": "ml.m4.xlarge",
        "InstanceCount": 1,
        "VolumeSizeInGB": 2
    },
    "OutputDataConfig": {
        "S3OutputPath": "<REQUIRED>"
    },
    "StoppingCondition": {
        "MaxRuntimeInSeconds": 3600
    }
}
```

<<<<<<< HEAD
Replace the values based on your use case. You must provide:
=======
  </TabItem>
  <TabItem value="YAML">

```yaml
RoleArn: <REQUIRED>
ResourceConfig:
  InstanceType: ml.m4.xlarge
  InstanceCount: 1
  VolumeSizeInGB: 2
OutputDataConfig:
  S3OutputPath: <REQUIRED>
StoppingCondition:
  MaxRuntimeInSeconds: 3600
```

  </TabItem>
</Tabs>






You can optionally add additional arguments. However, you must specify:
>>>>>>> 96f18899

- `RoleArn` : ARN of the role the IAM role that will be assumed by the job.
- `OutputDataConfig.S3OutputPath` : An S3 URI specifying where SageMaker outputs will be stored.


You can optionally add additional arguments.  See the [`CreateTrainingJob`](https://docs.aws.amazon.com/sagemaker/latest/APIReference/API_CreateTrainingJob.html) API in the Amazon SageMaker reference guide for more information.

8. Lastly, click the **Create Queue** button.


## 2. Configure the launch agent

Configure a launch agent to execute jobs from your queues with SageMaker. The following steps outline how to configure your launch agent to use SageMaker with Launch. For more information on how launch agents work, see the Start an agent[LINK] page.

1. **Set the AWS credentials** you want the agent to use either by: 
    * Set [AWS SDK for Python environment variables](https://boto3.amazonaws.com/v1/documentation/api/latest/guide/credentials.html#environment-variables) 
    or
    * Set a `default` profile in your [AWS config](https://boto3.amazonaws.com/v1/documentation/api/latest/guide/credentials.html#shared-credentials-file)(`~/.aws/config`). 
    
    The following code snippet shows an example of how to set your AWS config `~/.aws/config` file. Replace the `<>` with your own values:

    ```yaml title="~/.aws/config"
    [default]
    aws_access_key_id=<your_aws_access_key_id>
    aws_secret_access_key=<your_aws_secret_access_key>
    aws_session_token=<your_aws_session_token>
    ```

    For more information about AWS CLI credentials, see the [Configure the AWS CLI](https://docs.aws.amazon.com/cli/latest/userguide/cli-chap-configure.html) documentation for more information.

2. **Define the agent config**. Add the `environment` block in your agent config file (`~/.config/wandb/launch-config.yaml`). 

    The following code snippet shows an example `launch-config.yaml` file. Ensure you specify the type as AWS and the region of your Amazon S3 bucket and ECR repository:

    ```yaml title="~/.config/wandb/launch-config.yaml"
    environment:
        type: aws
        region: <aws-region>  # E.g. us-east-2
    ```

:::note
Continue to complete the following steps if you want W&B to build and push your image for you. 

Skip the next two steps and move on to the [Add jobs to your queue section] if you brought your own imaged and you pushed that image to your ECR repository.
:::


3. **(Optional) Specify a `registry`**: If you want the W&B agent to build new containers and push them to ECR for you, you will need to add a `registry` block to your agent config.

    ```yaml title="~/.config/wandb/launch-config.yaml"
    registry:
        type: ecr
        repository: <ecr-repo-name>
    ```

4. **(Optional) Enable Kaniko**
    If you run the agent in Kubernetes you can enable Kaniko builds by adding the following to you agent config:

    ```yaml title="~/.config/wandb/launch-config.yaml"
    builder:
        type: kaniko
        build-context-store: s3://<s3-bucket>/<prefix>
    ```

    Kaniko will store compressed build contexts in the local specified under `build-context-store` and then push any container images it builds to the ECR repository configured in the `registry` block. Kaniko pods will need permission to access the S3 bucket specified in `build-context-store` and read/write access to the ECR repository specified in `registry.repository`.



## 3. Add jobs to your queue


[TO DO - Elaborate more/quickly reiterate what was said in table above,]

## 4. Start your agent
Run the agent locally, in a Kubernetes cluster, or in a Docker container.  The launch agent will continuously run launch jobs on Amazon SageMaker so long as the agent is an environment with AWS credentials.


Copy and paste the following. Ensure to replace values in `<>` with your own values:


```bash
wandb launch-agent -e <your-entity> -q <queue-name>  \\ 
    -c <path-to-agent-config>
```

For more information on launch agents, see the Start an agent[LINK] page.







Another common pattern is to run the agent on an Amazon EC2 instance. The agent can perform container builds and push them to Amazon ECR if you install Docker on an Amazon Linux 2 instance. The launch agent can then launch jobs on SageMaker using the AWS credentials associated with the EC2 instance. AWS provides a guide to installing Docker in Amazon Linux 2 [here](https://docs.aws.amazon.com/AmazonECS/latest/developerguide/docker-basics.html#prequisites).

<|MERGE_RESOLUTION|>--- conflicted
+++ resolved
@@ -45,30 +45,14 @@
 Make note of your IAM RoleARN, your Amazon S3 URI, and your ECR repository name.
 
 ## 1. Create a queue
-Create a queue in the W&B App that uses SageMaker as its compute resource. When you create a queue, a config is automatically populated with a template of key-value pairs (see below).
-
-Follow these steps to create a queue: 
+Create a queue in the W&B App that uses SageMaker as its compute resource:
 
 1. Navigate to the [Launch application](https://wandb.ai/launch).
 3. Click on the **Create Queue** button.
 4. Select the **entity** you would like to create the queue in.
 5. Enter a name for your queue in the **Name** field.
 6. Select **SageMaker** as the **Resource**.
-<<<<<<< HEAD
-7. Within the **Configuration** section, enter the configuration of your queue. A default YAML configuration is populated for you. It will look similar to the following code snippet:
-=======
-7. Enter a configuration for your queue.
-8. Click on the **Create Queue** button.
-
-
-### Queue configuration
-
-The config for a SageMaker queue is passed to [SageMaker API's `CreateTrainingJob` request](https://docs.aws.amazon.com/sagemaker/latest/APIReference/API_CreateTrainingJob.html). You can define the queue with JSON or YAML. When you create the queue, a config is automatically populated with the following fields:
->>>>>>> 96f18899
-
-
-import Tabs from '@theme/Tabs';
-import TabItem from '@theme/TabItem';
+7. Within the **Configuration** field, provide information about your SageMaker job. By default, W&B will populate a YAML and JSON CreateTrainingJob request body:
 
 <Tabs
   defaultValue="JSON"
@@ -95,9 +79,6 @@
 }
 ```
 
-<<<<<<< HEAD
-Replace the values based on your use case. You must provide:
-=======
   </TabItem>
   <TabItem value="YAML">
 
@@ -116,26 +97,26 @@
   </TabItem>
 </Tabs>
 
-
-
-
-
-
-You can optionally add additional arguments. However, you must specify:
->>>>>>> 96f18899
+Specify your:
 
 - `RoleArn` : ARN of the role the IAM role that will be assumed by the job.
 - `OutputDataConfig.S3OutputPath` : An S3 URI specifying where SageMaker outputs will be stored.
 
-
-You can optionally add additional arguments.  See the [`CreateTrainingJob`](https://docs.aws.amazon.com/sagemaker/latest/APIReference/API_CreateTrainingJob.html) API in the Amazon SageMaker reference guide for more information.
-
-8. Lastly, click the **Create Queue** button.
+:::tip
+The launch queue configuration for a SageMaker compute resource is passed to the [`CreateTrainingJob` SageMaker API request](https://docs.aws.amazon.com/sagemaker/latest/APIReference/API_CreateTrainingJob.html). This means that you can optionally add additional arguments to your launch queue configuration that correspond to SageMaker CreateTrainingJob request parameters.
+:::
+
+
+7. After you configure your queue, click on the **Create Queue** button.
+
+
+<!-- ### Configure a SageMaker queue -->
+
 
 
 ## 2. Configure the launch agent
 
-Configure a launch agent to execute jobs from your queues with SageMaker. The following steps outline how to configure your launch agent to use SageMaker with Launch. For more information on how launch agents work, see the Start an agent[LINK] page.
+Configure a launch agent to execute jobs from your queues with SageMaker. The following steps outline how to configure your launch agent to use SageMaker with Launch. 
 
 1. **Set the AWS credentials** you want the agent to use either by: 
     * Set [AWS SDK for Python environment variables](https://boto3.amazonaws.com/v1/documentation/api/latest/guide/credentials.html#environment-variables) 
