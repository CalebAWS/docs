import React, {useCallback} from 'react';
import Layout from '@theme/Layout';
import Link from '@docusaurus/Link';

import styles from './styles.module.css';

import CodeAltIcon from '/static/img/icon-code-alt.svg';
import DocumentationIcon from '/static/img/icon-documentation.svg';
import MagicWandStarIcon from '/static/img/icon-magic-wand-star.svg';
import QuickStartIcon from '/static/img/icon-quickstart-code.svg';
import ForwardNextIcon from '/static/img/icon-forward-next-gray-800.svg';
import ForwardNextIconBlue from '/static/img/icon-forward-next.svg';
import ForwardNextIconWhite from '/static/img/icon-forward-next-white.svg';
import SearchIcon from '/static/img/icon-search-grey.svg';
import {useSearchPopoverProvider} from '../components/SearchPopoverProvider';
import clsx from 'clsx';

import Translate, {translate} from '@docusaurus/Translate';

const BigSearchBar = () => {
  const {triggerSearchPopover} = useSearchPopoverProvider();
  const onClick = useCallback(() => {
    triggerSearchPopover();
  }, [triggerSearchPopover]);

  return (
    <div className={styles.bigSearch} onClick={onClick}>
      <SearchIcon className={styles.searchIcon} />
      <Translate>Search documentation</Translate>
    </div>
  );
};

const Home: React.FC = () => {
  return (
    <>
      <Layout title="W&B Docs">
        <div className={styles.homePage}>
          <div className={styles.homeHeader}>
            <Translate>Weights & Biases Documentation</Translate>
          </div>
          <BigSearchBar />
          <div className={styles.homeDescription}>
            <Translate>
            Weights & Biases is the machine learning platform for developers to
            build better models faster. Use W&B's lightweight, interoperable
            tools to quickly track experiments, version and iterate on datasets,
            evaluate model performance, reproduce models, visualize results and
            spot regressions, and share findings with colleagues.
            </Translate>
          </div>
          <div className={styles.homeBoxContainer}>
<<<<<<< HEAD
            <Link to="/guides">
=======
          <Link to="/guide">
>>>>>>> 934089dc
              <div className={clsx(styles.homeBox, styles.yellow)}>
                <QuickStartIcon />
                <div className={styles.boxHeader}>
                <Translate>Developer guide</Translate>
                  <ForwardNextIcon className={styles.arrowIcon} />
                </div>
                <div className={styles.boxDescription}>
                  <Translate>
                  The developer guide provides in-depth information about W&B
                  and how to use it.
                  </Translate>
                </div>
              </div>
            </Link>
            <Link to="/ref">
              <div className={clsx(styles.homeBox, styles.sienna)}>
                <CodeAltIcon />
                <div className={styles.boxHeader}>
                  API reference
                  <ForwardNextIcon className={styles.arrowIcon} />
                </div>
                <div className={styles.boxDescription}>
                  <Translate>
                  The API reference guide provides technical information about
                  the W&B API.
                  </Translate>
                </div>
              </div>
            </Link>
            <Link to="/quickstart">
              <div className={clsx(styles.homeBox, styles.gray)}>
                <MagicWandStarIcon />
                <div className={styles.boxHeader}>
                  Quickstart
                  <ForwardNextIcon className={styles.arrowIcon} />
                </div>
                <div className={styles.boxDescription}>
<<<<<<< HEAD
                  <Translate>
                  Are you new to W&B? Check out our quickstart!
                  </Translate>
=======
                  Are you new to W&B? Check out our quickstarts!
>>>>>>> 934089dc
                </div>
              </div>
            </Link>
            <Link to="/tutorials">
              <div className={clsx(styles.homeBox, styles.teal)}>
                <DocumentationIcon />
                <div className={clsx(styles.boxHeader, styles.whiteText)}>
                  Tutorials
                  <ForwardNextIconWhite className={styles.arrowIcon} />
                </div>
                <div className={clsx(styles.boxDescription, styles.whiteText)}>
<<<<<<< HEAD
                  <Translate>
                  Explore examples to real-world problems with our how-to
                  guides.
                  </Translate>
=======
                  Learn practical skills for efficient workflows with our Tutorials. 
>>>>>>> 934089dc
                </div>
              </div>
            </Link>
          </div>
          <div className={styles.homeFooterBox}>
            Stay up to date with the latest updates from our W&B platform, learn
            about W&B for enterprise, stay connected with the ML community and
            more at our sister page:{' '}
            <a href="https://wandb.ai/site">
              https://wandb.ai/site.{' '}
              <ForwardNextIconBlue className={styles.arrowIconLink} />
            </a>
          </div>
        </div>
      </Layout>
    </>
  );
};

export default Home;<|MERGE_RESOLUTION|>--- conflicted
+++ resolved
@@ -50,11 +50,7 @@
             </Translate>
           </div>
           <div className={styles.homeBoxContainer}>
-<<<<<<< HEAD
             <Link to="/guides">
-=======
-          <Link to="/guide">
->>>>>>> 934089dc
               <div className={clsx(styles.homeBox, styles.yellow)}>
                 <QuickStartIcon />
                 <div className={styles.boxHeader}>
@@ -92,13 +88,9 @@
                   <ForwardNextIcon className={styles.arrowIcon} />
                 </div>
                 <div className={styles.boxDescription}>
-<<<<<<< HEAD
                   <Translate>
-                  Are you new to W&B? Check out our quickstart!
+                  Are you new to W&B? Check out our quickstarts!
                   </Translate>
-=======
-                  Are you new to W&B? Check out our quickstarts!
->>>>>>> 934089dc
                 </div>
               </div>
             </Link>
@@ -110,14 +102,9 @@
                   <ForwardNextIconWhite className={styles.arrowIcon} />
                 </div>
                 <div className={clsx(styles.boxDescription, styles.whiteText)}>
-<<<<<<< HEAD
                   <Translate>
-                  Explore examples to real-world problems with our how-to
-                  guides.
+                  Learn practical skills for efficient workflows with our Tutorials. 
                   </Translate>
-=======
-                  Learn practical skills for efficient workflows with our Tutorials. 
->>>>>>> 934089dc
                 </div>
               </div>
             </Link>
