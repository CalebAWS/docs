--- conflicted
+++ resolved
@@ -46,8 +46,6 @@
           customCss: require.resolve('./src/css/custom.css'),
         },
       },
-<<<<<<< HEAD
-=======
     ],
   ],
 
@@ -57,7 +55,6 @@
       {
         apiKey: 'NYcqWZ8sgOCplYnItFyBaZ5ZRClWlVgl',
       },
->>>>>>> 386de0a1
     ],
   ],
 
